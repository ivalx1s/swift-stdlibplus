--- conflicted
+++ resolved
@@ -33,36 +33,4 @@
             path: "Tests"
         ),
     ]
-)
-<<<<<<< HEAD
-=======
-
-// MARK: -- Dependencies
-extension Package {
-    static var remoteDependencies: [Package.Dependency] {
-        [
-            .package(url: "git@github.com:galen-it/darwin-perdux.git", from: "0.3.0"),
-            .package(url: "git@github.com:galen-it/darwin-logger.git", from: "0.3.0"),
-        ]
-    }
-
-    static var consoleLoggerDependencies: [Target.Dependency] {
-        [
-            .product(name: "Logger", package: "darwin-logger", condition: .none),
-        ]
-    }
-    
-    static var coreUtilsDependencies: [Target.Dependency] {
-        [
-            .product(name: "Logger", package: "darwin-logger", condition: .none),
-        ]
-    }
-    
-    static var perduxDependencies: [Target.Dependency] {
-        [
-            .productItem(name: "Perdux", package: "darwin-perdux", condition: .none),
-            .productItem(name: "Logger", package: "darwin-logger", condition: .none),
-        ]
-    }
-}
->>>>>>> 44c048bf
+)